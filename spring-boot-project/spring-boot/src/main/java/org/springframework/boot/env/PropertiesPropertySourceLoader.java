/*
 * Copyright 2012-2019 the original author or authors.
 *
 * Licensed under the Apache License, Version 2.0 (the "License");
 * you may not use this file except in compliance with the License.
 * You may obtain a copy of the License at
 *
 *      https://www.apache.org/licenses/LICENSE-2.0
 *
 * Unless required by applicable law or agreed to in writing, software
 * distributed under the License is distributed on an "AS IS" BASIS,
 * WITHOUT WARRANTIES OR CONDITIONS OF ANY KIND, either express or implied.
 * See the License for the specific language governing permissions and
 * limitations under the License.
 */

package org.springframework.boot.env;

import java.io.IOException;
import java.util.Collections;
import java.util.List;
import java.util.Map;

import org.springframework.core.env.PropertySource;
import org.springframework.core.io.Resource;
import org.springframework.core.io.support.PropertiesLoaderUtils;

/**
 * Strategy to load '.properties' files into a {@link PropertySource}.
 *
 * @author Dave Syer
 * @author Phillip Webb
 * @author Madhura Bhave
 */
public class PropertiesPropertySourceLoader implements PropertySourceLoader {

	private static final String XML_FILE_EXTENSION = ".xml";

	@Override
	public String[] getFileExtensions() {
		return new String[] { "properties", "xml" };
	}

	@Override
	public List<PropertySource<?>> load(String name, Resource resource) throws IOException {
		Map<String, ?> properties = loadProperties(resource);
		if (properties.isEmpty()) {
			return Collections.emptyList();
		}
<<<<<<< HEAD
		return Collections.singletonList(new OriginTrackedMapPropertySource(name,
				Collections.unmodifiableMap(properties), true));
=======
		return Collections.singletonList(new OriginTrackedMapPropertySource(name, properties));
>>>>>>> 24925c3d
	}

	@SuppressWarnings({ "unchecked", "rawtypes" })
	private Map<String, ?> loadProperties(Resource resource) throws IOException {
		String filename = resource.getFilename();
		if (filename != null && filename.endsWith(XML_FILE_EXTENSION)) {
			return (Map) PropertiesLoaderUtils.loadProperties(resource);
		}
		return new OriginTrackedPropertiesLoader(resource).load();
	}

}<|MERGE_RESOLUTION|>--- conflicted
+++ resolved
@@ -47,12 +47,8 @@
 		if (properties.isEmpty()) {
 			return Collections.emptyList();
 		}
-<<<<<<< HEAD
-		return Collections.singletonList(new OriginTrackedMapPropertySource(name,
-				Collections.unmodifiableMap(properties), true));
-=======
-		return Collections.singletonList(new OriginTrackedMapPropertySource(name, properties));
->>>>>>> 24925c3d
+		return Collections
+				.singletonList(new OriginTrackedMapPropertySource(name, Collections.unmodifiableMap(properties), true));
 	}
 
 	@SuppressWarnings({ "unchecked", "rawtypes" })
