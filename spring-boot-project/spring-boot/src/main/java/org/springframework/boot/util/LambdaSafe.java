--- conflicted
+++ resolved
@@ -148,13 +148,8 @@
 		 * @return this instance
 		 * @since 3.4.8
 		 */
-<<<<<<< HEAD
-		SELF withFilter(Filter<C, A> filter) {
+		public SELF withFilter(Filter<C, A> filter) {
 			Assert.notNull(filter, "'filter' must not be null");
-=======
-		public SELF withFilter(Filter<C, A> filter) {
-			Assert.notNull(filter, "Filter must not be null");
->>>>>>> 14db1ad6
 			this.filter = filter;
 			return self();
 		}
