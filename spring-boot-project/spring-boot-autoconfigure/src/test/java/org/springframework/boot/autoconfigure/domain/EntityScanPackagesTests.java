--- conflicted
+++ resolved
@@ -1,9 +1,5 @@
 /*
-<<<<<<< HEAD
- * Copyright 2012-2018 the original author or authors.
-=======
  * Copyright 2012-2019 the original author or authors.
->>>>>>> c6c139d9
  *
  * Licensed under the Apache License, Version 2.0 (the "License");
  * you may not use this file except in compliance with the License.
@@ -72,8 +68,7 @@
 
 	@Test
 	public void registerFromArrayWhenRegistryIsNullShouldThrowException() {
-		assertThatIllegalArgumentException()
-				.isThrownBy(() -> EntityScanPackages.register(null))
+		assertThatIllegalArgumentException().isThrownBy(() -> EntityScanPackages.register(null))
 				.withMessageContaining("Registry must not be null");
 
 	}
@@ -82,16 +77,14 @@
 	public void registerFromArrayWhenPackageNamesIsNullShouldThrowException() {
 		this.context = new AnnotationConfigApplicationContext();
 		assertThatIllegalArgumentException()
-				.isThrownBy(
-						() -> EntityScanPackages.register(this.context, (String[]) null))
+				.isThrownBy(() -> EntityScanPackages.register(this.context, (String[]) null))
 				.withMessageContaining("PackageNames must not be null");
 	}
 
 	@Test
 	public void registerFromCollectionWhenRegistryIsNullShouldThrowException() {
 		assertThatIllegalArgumentException()
-				.isThrownBy(
-						() -> EntityScanPackages.register(null, Collections.emptyList()))
+				.isThrownBy(() -> EntityScanPackages.register(null, Collections.emptyList()))
 				.withMessageContaining("Registry must not be null");
 	}
 
@@ -99,8 +92,7 @@
 	public void registerFromCollectionWhenPackageNamesIsNullShouldThrowException() {
 		this.context = new AnnotationConfigApplicationContext();
 		assertThatIllegalArgumentException()
-				.isThrownBy(() -> EntityScanPackages.register(this.context,
-						(Collection<String>) null))
+				.isThrownBy(() -> EntityScanPackages.register(this.context, (Collection<String>) null))
 				.withMessageContaining("PackageNames must not be null");
 	}
 
@@ -130,14 +122,9 @@
 
 	@Test
 	public void entityScanAnnotationWhenHasValueAndBasePackagesAttributeShouldThrow() {
-<<<<<<< HEAD
 		assertThatExceptionOfType(AnnotationConfigurationException.class)
 				.isThrownBy(() -> this.context = new AnnotationConfigApplicationContext(
 						EntityScanValueAndBasePackagesConfig.class));
-=======
-		this.thrown.expect(AnnotationConfigurationException.class);
-		this.context = new AnnotationConfigApplicationContext(EntityScanValueAndBasePackagesConfig.class);
->>>>>>> c6c139d9
 	}
 
 	@Test
