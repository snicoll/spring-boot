--- conflicted
+++ resolved
@@ -320,10 +320,6 @@
 
 	/**
 	 * List of patterns that identify migrations to ignore when performing validation.
-<<<<<<< HEAD
-	 * Requires Flyway Teams.
-=======
->>>>>>> 278c7a5c
 	 */
 	private List<String> ignoreMigrationPatterns;
 
