--- conflicted
+++ resolved
@@ -464,21 +464,6 @@
 				map.from(this::getNoTransform).whenTrue().toCall(control::noTransform);
 				map.from(this::getCachePublic).whenTrue().toCall(control::cachePublic);
 				map.from(this::getCachePrivate).whenTrue().toCall(control::cachePrivate);
-<<<<<<< HEAD
-				map.from(this::getProxyRevalidate).whenTrue()
-						.toCall(control::proxyRevalidate);
-				map.from(this::getStaleWhileRevalidate).whenNonNull().to(
-						(duration) -> control.staleWhileRevalidate(duration.getSeconds(),
-								TimeUnit.SECONDS));
-				map.from(this::getStaleIfError).whenNonNull().to((duration) -> control
-						.staleIfError(duration.getSeconds(), TimeUnit.SECONDS));
-				map.from(this::getSMaxAge).whenNonNull().to((duration) -> control
-						.sMaxAge(duration.getSeconds(), TimeUnit.SECONDS));
-				// check if cacheControl remained untouched
-				if (control.getHeaderValue() == null) {
-					return null;
-				}
-=======
 				map.from(this::getProxyRevalidate).whenTrue().toCall(control::proxyRevalidate);
 				map.from(this::getStaleWhileRevalidate).whenNonNull()
 						.to((duration) -> control.staleWhileRevalidate(duration.getSeconds(), TimeUnit.SECONDS));
@@ -486,7 +471,10 @@
 						.to((duration) -> control.staleIfError(duration.getSeconds(), TimeUnit.SECONDS));
 				map.from(this::getSMaxAge).whenNonNull()
 						.to((duration) -> control.sMaxAge(duration.getSeconds(), TimeUnit.SECONDS));
->>>>>>> c6c139d9
+				// check if cacheControl remained untouched
+				if (control.getHeaderValue() == null) {
+					return null;
+				}
 				return control;
 			}
 
