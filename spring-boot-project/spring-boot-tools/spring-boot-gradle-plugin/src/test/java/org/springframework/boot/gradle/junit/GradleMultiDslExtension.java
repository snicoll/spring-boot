--- conflicted
+++ resolved
@@ -20,7 +20,6 @@
 import java.util.List;
 import java.util.stream.Stream;
 
-import org.gradle.api.JavaVersion;
 import org.junit.jupiter.api.TestTemplate;
 import org.junit.jupiter.api.extension.Extension;
 import org.junit.jupiter.api.extension.ExtensionContext;
@@ -62,17 +61,7 @@
 		@Override
 		public List<Extension> getAdditionalExtensions() {
 			GradleBuild gradleBuild = new GradleBuild(this.dsl);
-<<<<<<< HEAD
 			gradleBuild.gradleVersion(GradleVersions.currentOrMinimumCompatible());
-=======
-			JavaVersion javaVersion = JavaVersion.current();
-			if (javaVersion.isCompatibleWith(JavaVersion.VERSION_17)) {
-				gradleBuild.gradleVersion("7.2-rc-1");
-			}
-			else if (javaVersion.isCompatibleWith(JavaVersion.VERSION_16)) {
-				gradleBuild.gradleVersion("7.0.2");
-			}
->>>>>>> ca5af2d4
 			return Arrays.asList(new GradleBuildFieldSetter(gradleBuild), new GradleBuildExtension());
 		}
 
