/*
 * Copyright 2012-2024 the original author or authors.
 *
 * Licensed under the Apache License, Version 2.0 (the "License");
 * you may not use this file except in compliance with the License.
 * You may obtain a copy of the License at
 *
 *      https://www.apache.org/licenses/LICENSE-2.0
 *
 * Unless required by applicable law or agreed to in writing, software
 * distributed under the License is distributed on an "AS IS" BASIS,
 * WITHOUT WARRANTIES OR CONDITIONS OF ANY KIND, either express or implied.
 * See the License for the specific language governing permissions and
 * limitations under the License.
 */

package org.springframework.boot.context.properties.migrator;

import java.util.ArrayList;
import java.util.Collections;
import java.util.HashSet;
import java.util.LinkedHashMap;
import java.util.List;
import java.util.Map;
import java.util.Objects;
import java.util.Set;
import java.util.function.Predicate;

import org.springframework.boot.configurationmetadata.ConfigurationMetadataProperty;
import org.springframework.boot.configurationmetadata.ConfigurationMetadataRepository;
import org.springframework.boot.context.properties.source.ConfigurationProperty;
import org.springframework.boot.context.properties.source.ConfigurationPropertyName;
import org.springframework.boot.context.properties.source.ConfigurationPropertySource;
import org.springframework.boot.context.properties.source.ConfigurationPropertySources;
import org.springframework.boot.context.properties.source.IterableConfigurationPropertySource;
import org.springframework.boot.env.OriginTrackedMapPropertySource;
import org.springframework.boot.origin.OriginTrackedValue;
import org.springframework.boot.origin.PropertySourceOrigin;
import org.springframework.core.env.ConfigurableEnvironment;
import org.springframework.core.env.PropertySource;
import org.springframework.util.LinkedMultiValueMap;
import org.springframework.util.MultiValueMap;
import org.springframework.util.StringUtils;

/**
 * Report on {@link PropertyMigration properties migration}.
 *
 * @author Stephane Nicoll
 * @author Moritz Halbritter
 */
class PropertiesMigrationReporter {

	private final Map<String, ConfigurationMetadataProperty> allProperties;

	private final ConfigurableEnvironment environment;

	PropertiesMigrationReporter(ConfigurationMetadataRepository metadataRepository,
			ConfigurableEnvironment environment) {
		this.allProperties = Collections.unmodifiableMap(metadataRepository.getAllProperties());
		this.environment = environment;
	}

	/**
	 * Analyse the {@link ConfigurableEnvironment environment} and attempt to rename
	 * legacy properties if a replacement exists.
	 * @return a report of the migration
	 */
	PropertiesMigrationReport getReport() {
		PropertiesMigrationReport report = new PropertiesMigrationReport();
		Map<String, List<PropertyMigration>> properties = getPropertySourceMigrations(
				ConfigurationMetadataProperty::isDeprecated);
		if (properties.isEmpty()) {
			return report;
		}
		properties.forEach((name, candidates) -> {
			PropertySource<?> propertySource = mapPropertiesWithReplacement(report, name, candidates);
			if (propertySource != null) {
				this.environment.getPropertySources().addBefore(name, propertySource);
			}
		});
		return report;
	}

	private Map<String, List<PropertyMigration>> getPropertySourceMigrations(
			Predicate<ConfigurationMetadataProperty> filter) {
		return getPropertySourceMigrations(this.allProperties.values().stream().filter(filter).toList());
	}

	private Map<String, List<PropertyMigration>> getPropertySourceMigrations(
			List<ConfigurationMetadataProperty> metadataProperties) {
		MultiValueMap<String, PropertyMigration> result = new LinkedMultiValueMap<>();
		getPropertySourcesAsMap().forEach((propertySourceName, propertySource) -> {
			for (ConfigurationMetadataProperty metadataProperty : metadataProperties) {
				result.addAll(propertySourceName, getMigrations(propertySource, metadataProperty));
			}
		});
		return result;
	}

	private Map<String, ConfigurationPropertySource> getPropertySourcesAsMap() {
		Map<String, ConfigurationPropertySource> map = new LinkedHashMap<>();
		for (ConfigurationPropertySource source : ConfigurationPropertySources.get(this.environment)) {
			map.put(determinePropertySourceName(source), source);
		}
		return map;
	}

	private String determinePropertySourceName(ConfigurationPropertySource source) {
		if (source.getUnderlyingSource() instanceof PropertySource<?> underlyingSource) {
			return underlyingSource.getName();
		}
		return source.getUnderlyingSource().toString();
	}

	private List<PropertyMigration> getMigrations(ConfigurationPropertySource propertySource,
			ConfigurationMetadataProperty metadataProperty) {
		ConfigurationPropertyName propertyName = asConfigurationPropertyName(metadataProperty);
		List<PropertyMigration> migrations = new ArrayList<>();
		addMigration(propertySource, metadataProperty, propertyName, false, migrations);
		if (isMapType(metadataProperty) && propertySource instanceof IterableConfigurationPropertySource iterable) {
			iterable.stream()
				.filter(propertyName::isAncestorOf)
				.forEach((ancestorPropertyName) -> addMigration(propertySource, metadataProperty, ancestorPropertyName,
						true, migrations));
		}
		return migrations;
	}

<<<<<<< HEAD
	private Map<String, List<PropertyMigration>> getMatchingProperties(
			Predicate<ConfigurationMetadataProperty> filter) {
		MultiValueMap<String, PropertyMigration> result = new LinkedMultiValueMap<>();
		List<ConfigurationMetadataProperty> candidates = this.allProperties.values().stream().filter(filter).toList();
		getPropertySourcesAsMap().forEach((propertySourceName, propertySource) -> candidates.forEach((metadata) -> {
			ConfigurationPropertyName metadataName = ConfigurationPropertyName.isValid(metadata.getId())
					? ConfigurationPropertyName.of(metadata.getId())
					: ConfigurationPropertyName.adapt(metadata.getId(), '.');
			// Direct match
			ConfigurationProperty match = propertySource.getConfigurationProperty(metadataName);
			if (match != null) {
				result.add(propertySourceName,
						new PropertyMigration(match, metadata, determineReplacementMetadata(metadata), false));
			}
			// Prefix match for maps
			if (isMapType(metadata) && propertySource instanceof IterableConfigurationPropertySource iterableSource) {
				iterableSource.stream()
					.filter(metadataName::isAncestorOf)
					.map(propertySource::getConfigurationProperty)
					.forEach((property) -> {
						ConfigurationMetadataProperty replacement = determineReplacementMetadata(metadata);
						result.add(propertySourceName, new PropertyMigration(property, metadata, replacement, true));
					});
=======
	private ConfigurationPropertyName asConfigurationPropertyName(ConfigurationMetadataProperty metadataProperty) {
		return ConfigurationPropertyName.isValid(metadataProperty.getId())
				? ConfigurationPropertyName.of(metadataProperty.getId())
				: ConfigurationPropertyName.adapt(metadataProperty.getId(), '.');
	}

	private void addMigration(ConfigurationPropertySource propertySource,
			ConfigurationMetadataProperty metadataProperty, ConfigurationPropertyName propertyName,
			boolean mapMigration, List<PropertyMigration> migrations) {
		ConfigurationProperty property = propertySource.getConfigurationProperty(propertyName);
		if (property != null) {
			ConfigurationMetadataProperty replacement = determineReplacementMetadata(metadataProperty);
			if (replacement == null || !hasSameName(property, replacement)) {
				migrations.add(new PropertyMigration(property, metadataProperty, replacement, mapMigration));
>>>>>>> 96293637
			}
		}
	}

	private boolean hasSameName(ConfigurationProperty property, ConfigurationMetadataProperty replacement) {
		return (property.getOrigin() instanceof PropertySourceOrigin propertySourceOrigin)
				&& Objects.equals(propertySourceOrigin.getPropertyName(), replacement.getName());
	}

	private ConfigurationMetadataProperty determineReplacementMetadata(ConfigurationMetadataProperty metadata) {
		String replacementId = metadata.getDeprecation().getReplacement();
		if (StringUtils.hasText(replacementId)) {
			ConfigurationMetadataProperty replacement = this.allProperties.get(replacementId);
			if (replacement != null) {
				return replacement;
			}
			return detectMapValueReplacement(replacementId);
		}
		return null;
	}

	private ConfigurationMetadataProperty detectMapValueReplacement(String fullId) {
		int lastDot = fullId.lastIndexOf('.');
		if (lastDot == -1) {
			return null;
		}
		ConfigurationMetadataProperty metadata = this.allProperties.get(fullId.substring(0, lastDot));
		if (metadata != null && isMapType(metadata)) {
			return metadata;
		}
		return null;
	}

	private boolean isMapType(ConfigurationMetadataProperty property) {
		String type = property.getType();
		return type != null && type.startsWith(Map.class.getName());
	}

	private PropertySource<?> mapPropertiesWithReplacement(PropertiesMigrationReport report, String name,
			List<PropertyMigration> properties) {
		report.add(name, properties);
		List<PropertyMigration> renamed = properties.stream().filter(PropertyMigration::isCompatibleType).toList();
		if (renamed.isEmpty()) {
			return null;
		}
		NameTrackingPropertySource nameTrackingPropertySource = new NameTrackingPropertySource();
		this.environment.getPropertySources().addFirst(nameTrackingPropertySource);
		try {
			String target = "migrate-" + name;
			Map<String, OriginTrackedValue> content = new LinkedHashMap<>();
			for (PropertyMigration candidate : renamed) {
				String newPropertyName = candidate.getNewPropertyName();
				Object value = candidate.getProperty().getValue();
				if (nameTrackingPropertySource.isPlaceholderThatAccessesName(value, newPropertyName)) {
					continue;
				}
				OriginTrackedValue originTrackedValue = OriginTrackedValue.of(value,
						candidate.getProperty().getOrigin());
				content.put(newPropertyName, originTrackedValue);
			}
			return new OriginTrackedMapPropertySource(target, content);
		}
		finally {
			this.environment.getPropertySources().remove(nameTrackingPropertySource.getName());
		}
	}

	/**
	 * {@link PropertySource} used to track accessed properties to protect against
	 * circular references.
	 */
	private class NameTrackingPropertySource extends PropertySource<Object> {

		private final Set<String> accessedNames = new HashSet<>();

		NameTrackingPropertySource() {
			super(NameTrackingPropertySource.class.getName());
		}

		boolean isPlaceholderThatAccessesName(Object value, String name) {
			if (value instanceof String) {
				this.accessedNames.clear();
				PropertiesMigrationReporter.this.environment.resolvePlaceholders((String) value);
				return this.accessedNames.contains(name);
			}
			return false;
		}

		@Override
		public Object getProperty(String name) {
			this.accessedNames.add(name);
			return null;
		}

	}

}<|MERGE_RESOLUTION|>--- conflicted
+++ resolved
@@ -126,31 +126,6 @@
 		return migrations;
 	}
 
-<<<<<<< HEAD
-	private Map<String, List<PropertyMigration>> getMatchingProperties(
-			Predicate<ConfigurationMetadataProperty> filter) {
-		MultiValueMap<String, PropertyMigration> result = new LinkedMultiValueMap<>();
-		List<ConfigurationMetadataProperty> candidates = this.allProperties.values().stream().filter(filter).toList();
-		getPropertySourcesAsMap().forEach((propertySourceName, propertySource) -> candidates.forEach((metadata) -> {
-			ConfigurationPropertyName metadataName = ConfigurationPropertyName.isValid(metadata.getId())
-					? ConfigurationPropertyName.of(metadata.getId())
-					: ConfigurationPropertyName.adapt(metadata.getId(), '.');
-			// Direct match
-			ConfigurationProperty match = propertySource.getConfigurationProperty(metadataName);
-			if (match != null) {
-				result.add(propertySourceName,
-						new PropertyMigration(match, metadata, determineReplacementMetadata(metadata), false));
-			}
-			// Prefix match for maps
-			if (isMapType(metadata) && propertySource instanceof IterableConfigurationPropertySource iterableSource) {
-				iterableSource.stream()
-					.filter(metadataName::isAncestorOf)
-					.map(propertySource::getConfigurationProperty)
-					.forEach((property) -> {
-						ConfigurationMetadataProperty replacement = determineReplacementMetadata(metadata);
-						result.add(propertySourceName, new PropertyMigration(property, metadata, replacement, true));
-					});
-=======
 	private ConfigurationPropertyName asConfigurationPropertyName(ConfigurationMetadataProperty metadataProperty) {
 		return ConfigurationPropertyName.isValid(metadataProperty.getId())
 				? ConfigurationPropertyName.of(metadataProperty.getId())
@@ -165,7 +140,6 @@
 			ConfigurationMetadataProperty replacement = determineReplacementMetadata(metadataProperty);
 			if (replacement == null || !hasSameName(property, replacement)) {
 				migrations.add(new PropertyMigration(property, metadataProperty, replacement, mapMigration));
->>>>>>> 96293637
 			}
 		}
 	}
