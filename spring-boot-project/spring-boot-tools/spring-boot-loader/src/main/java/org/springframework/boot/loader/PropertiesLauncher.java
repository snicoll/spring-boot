--- conflicted
+++ resolved
@@ -373,13 +373,9 @@
 		if (classLoader == null) {
 			classLoader = newClassLoader(type, NO_PARAMS);
 		}
-<<<<<<< HEAD
-		Assert.notNull(classLoader, () -> "Unable to create class loader for " + className);
-=======
 		if (classLoader == null) {
 			throw new IllegalArgumentException("Unable to create class loader for " + className);
 		}
->>>>>>> e74f7779
 		return classLoader;
 	}
 
