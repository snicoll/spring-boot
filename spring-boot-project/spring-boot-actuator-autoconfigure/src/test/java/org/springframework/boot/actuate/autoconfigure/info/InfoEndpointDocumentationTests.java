--- conflicted
+++ resolved
@@ -50,31 +50,9 @@
 class InfoEndpointDocumentationTests extends MockMvcEndpointDocumentationTests {
 
 	@Test
-<<<<<<< HEAD
 	void info() {
 		assertThat(this.mvc.get().uri("/actuator/info")).hasStatusOk()
-			.apply(MockMvcRestDocumentation.document("info",
-					responseFields(beneathPath("git"),
-							fieldWithPath("branch").description("Name of the Git branch, if any."),
-							fieldWithPath("commit").description("Details of the Git commit, if any."),
-							fieldWithPath("commit.time").description("Timestamp of the commit, if any.")
-								.type(JsonFieldType.VARIES),
-							fieldWithPath("commit.id").description("ID of the commit, if any.")),
-					responseFields(beneathPath("build"),
-							fieldWithPath("artifact").description("Artifact ID of the application, if any.").optional(),
-							fieldWithPath("group").description("Group ID of the application, if any.").optional(),
-							fieldWithPath("name").description("Name of the application, if any.")
-								.type(JsonFieldType.STRING)
-								.optional(),
-							fieldWithPath("version").description("Version of the application, if any.").optional(),
-							fieldWithPath("time").description("Timestamp of when the application was built, if any.")
-								.type(JsonFieldType.VARIES)
-								.optional())));
-=======
-	void info() throws Exception {
-		this.mockMvc.perform(get("/actuator/info"))
-			.andExpect(status().isOk())
-			.andDo(MockMvcRestDocumentation.document("info", gitInfo(), buildInfo(), osInfo()));
+			.apply(MockMvcRestDocumentation.document("info", gitInfo(), buildInfo(), osInfo()));
 	}
 
 	private ResponseFieldsSnippet gitInfo() {
@@ -108,7 +86,6 @@
 			.description("Operating System " + desc + " (as obtained from the 'os." + field + "' system property).")
 			.type(JsonFieldType.STRING)
 			.optional();
->>>>>>> c99521ff
 	}
 
 	@Configuration(proxyBeanMethods = false)
