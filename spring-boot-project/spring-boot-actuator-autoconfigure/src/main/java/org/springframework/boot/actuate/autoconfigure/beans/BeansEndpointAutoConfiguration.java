--- conflicted
+++ resolved
@@ -36,13 +36,7 @@
 
 	@Bean
 	@ConditionalOnMissingBean
-<<<<<<< HEAD
-	public BeansEndpoint beansEndpoint(
-			ConfigurableApplicationContext applicationContext) {
-=======
-	@ConditionalOnEnabledEndpoint
 	public BeansEndpoint beansEndpoint(ConfigurableApplicationContext applicationContext) {
->>>>>>> c6c139d9
 		return new BeansEndpoint(applicationContext);
 	}
 
