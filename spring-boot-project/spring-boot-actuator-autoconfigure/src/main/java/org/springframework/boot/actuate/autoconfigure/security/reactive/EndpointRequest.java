--- conflicted
+++ resolved
@@ -189,14 +189,9 @@
 				.collect(Collectors.toCollection(ArrayList::new));
 		}
 
-<<<<<<< HEAD
 		private PathPatternParserServerWebExchangeMatcher getDelegateMatcher(String path, HttpMethod httpMethod) {
+			Assert.notNull(path, "'path' must not be null");
 			return new PathPatternParserServerWebExchangeMatcher(path + "/**", httpMethod);
-=======
-		private PathPatternParserServerWebExchangeMatcher getDelegateMatcher(String path) {
-			Assert.notNull(path, "'path' must not be null");
-			return new PathPatternParserServerWebExchangeMatcher(path + "/**");
->>>>>>> 46a709a8
 		}
 
 		@Override
