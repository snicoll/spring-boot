/*
<<<<<<< HEAD
 * Copyright 2012-2022 the original author or authors.
=======
 * Copyright 2012-2023 the original author or authors.
>>>>>>> aae8665d
 *
 * Licensed under the Apache License, Version 2.0 (the "License");
 * you may not use this file except in compliance with the License.
 * You may obtain a copy of the License at
 *
 *      https://www.apache.org/licenses/LICENSE-2.0
 *
 * Unless required by applicable law or agreed to in writing, software
 * distributed under the License is distributed on an "AS IS" BASIS,
 * WITHOUT WARRANTIES OR CONDITIONS OF ANY KIND, either express or implied.
 * See the License for the specific language governing permissions and
 * limitations under the License.
 */

package org.springframework.boot.actuate.autoconfigure.metrics.export.wavefront;

import io.micrometer.wavefront.WavefrontConfig;

import org.springframework.boot.actuate.autoconfigure.metrics.export.properties.PushRegistryPropertiesConfigAdapter;
import org.springframework.boot.actuate.autoconfigure.wavefront.WavefrontProperties;
import org.springframework.boot.actuate.autoconfigure.wavefront.WavefrontProperties.Metrics.Export;

/**
 * Adapter to convert {@link WavefrontProperties} to a {@link WavefrontConfig}.
 *
 * @author Jon Schneider
 * @author Moritz Halbritter
 * @since 2.0.0
 */
public class WavefrontPropertiesConfigAdapter
		extends PushRegistryPropertiesConfigAdapter<WavefrontProperties.Metrics.Export> implements WavefrontConfig {

	private final WavefrontProperties properties;

	public WavefrontPropertiesConfigAdapter(WavefrontProperties properties) {
		super(properties.getMetrics().getExport());
		this.properties = properties;
	}

	@Override
	public String prefix() {
		return "management.wavefront.metrics.export";
	}

	@Override
	public String uri() {
		return this.properties.getEffectiveUri().toString();
	}

	@Override
	public String source() {
		return this.properties.getSourceOrDefault();
	}

	private String getUriAsString(WavefrontProperties properties) {
		return (properties.getUri() != null) ? properties.getUri().toString() : null;
	}

	@Override
	public int batchSize() {
		return this.properties.getSender().getBatchSize();
	}

	@Override
	public String apiToken() {
		return this.properties.getApiTokenOrThrow();
	}

	@Override
	public String globalPrefix() {
<<<<<<< HEAD
		return get(Export::getGlobalPrefix, WavefrontConfig.super::globalPrefix);
=======
		return get(WavefrontProperties::getGlobalPrefix, WavefrontConfig.super::globalPrefix);
	}

	@Override
	public boolean reportMinuteDistribution() {
		return get(WavefrontProperties::isReportMinuteDistribution, WavefrontConfig.super::reportMinuteDistribution);
	}

	@Override
	public boolean reportHourDistribution() {
		return get(WavefrontProperties::isReportHourDistribution, WavefrontConfig.super::reportHourDistribution);
	}

	@Override
	public boolean reportDayDistribution() {
		return get(WavefrontProperties::isReportDayDistribution, WavefrontConfig.super::reportDayDistribution);
>>>>>>> aae8665d
	}

}<|MERGE_RESOLUTION|>--- conflicted
+++ resolved
@@ -1,9 +1,5 @@
 /*
-<<<<<<< HEAD
- * Copyright 2012-2022 the original author or authors.
-=======
  * Copyright 2012-2023 the original author or authors.
->>>>>>> aae8665d
  *
  * Licensed under the Apache License, Version 2.0 (the "License");
  * you may not use this file except in compliance with the License.
@@ -58,10 +54,6 @@
 		return this.properties.getSourceOrDefault();
 	}
 
-	private String getUriAsString(WavefrontProperties properties) {
-		return (properties.getUri() != null) ? properties.getUri().toString() : null;
-	}
-
 	@Override
 	public int batchSize() {
 		return this.properties.getSender().getBatchSize();
@@ -74,26 +66,22 @@
 
 	@Override
 	public String globalPrefix() {
-<<<<<<< HEAD
 		return get(Export::getGlobalPrefix, WavefrontConfig.super::globalPrefix);
-=======
-		return get(WavefrontProperties::getGlobalPrefix, WavefrontConfig.super::globalPrefix);
 	}
 
 	@Override
 	public boolean reportMinuteDistribution() {
-		return get(WavefrontProperties::isReportMinuteDistribution, WavefrontConfig.super::reportMinuteDistribution);
+		return get(Export::isReportMinuteDistribution, WavefrontConfig.super::reportMinuteDistribution);
 	}
 
 	@Override
 	public boolean reportHourDistribution() {
-		return get(WavefrontProperties::isReportHourDistribution, WavefrontConfig.super::reportHourDistribution);
+		return get(Export::isReportHourDistribution, WavefrontConfig.super::reportHourDistribution);
 	}
 
 	@Override
 	public boolean reportDayDistribution() {
-		return get(WavefrontProperties::isReportDayDistribution, WavefrontConfig.super::reportDayDistribution);
->>>>>>> aae8665d
+		return get(Export::isReportDayDistribution, WavefrontConfig.super::reportDayDistribution);
 	}
 
 }