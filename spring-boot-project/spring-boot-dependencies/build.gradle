--- conflicted
+++ resolved
@@ -14,48 +14,6 @@
 			issueLabels = ["type: dependency-upgrade"]
 		}
 	}
-<<<<<<< HEAD
-=======
-	library("ActiveMQ", "5.16.4") {
-		group("org.apache.activemq") {
-			modules = [
-				"activemq-amqp",
-				"activemq-blueprint",
-				"activemq-broker",
-				"activemq-camel",
-				"activemq-client",
-				"activemq-console" {
-					exclude group: "commons-logging", module: "commons-logging"
-				},
-				"activemq-http",
-				"activemq-jaas",
-				"activemq-jdbc-store",
-				"activemq-jms-pool",
-				"activemq-kahadb-store",
-				"activemq-karaf",
-				"activemq-leveldb-store" {
-					exclude group: "commons-logging", module: "commons-logging"
-				},
-				"activemq-log4j-appender",
-				"activemq-mqtt",
-				"activemq-openwire-generator",
-				"activemq-openwire-legacy",
-				"activemq-osgi",
-				"activemq-partition",
-				"activemq-pool",
-				"activemq-ra",
-				"activemq-run",
-				"activemq-runtime-config",
-				"activemq-shiro",
-				"activemq-spring" {
-					exclude group: "commons-logging", module: "commons-logging"
-				},
-				"activemq-stomp",
-				"activemq-web"
-			]
-		}
-	}
->>>>>>> 8ae77659
 	library("ANTLR2", "2.7.7") {
 		prohibit("20030911") {
 			because "it is old version that used a different versioning scheme"
@@ -73,14 +31,7 @@
 			]
 		}
 	}
-<<<<<<< HEAD
 	library("Artemis", "2.20.0") {
-=======
-	library("Artemis", "2.19.1") {
-        prohibit("[2.20.0,)") {
-            because "it requires Java 11"
-        }
->>>>>>> 8ae77659
 		group("org.apache.activemq") {
 			modules = [
 				"artemis-amqp-protocol",
@@ -240,27 +191,7 @@
 			]
 		}
 	}
-<<<<<<< HEAD
-	library("Elasticsearch", "7.16.2") {
-=======
-	library("Ehcache", "2.10.9.2") {
-		group("net.sf.ehcache") {
-			modules = [
-				"ehcache"
-			]
-		}
-	}
-	library("Ehcache3", "3.9.9") {
-		group("org.ehcache") {
-			modules = [
-				"ehcache",
-				"ehcache-clustered",
-				"ehcache-transactions"
-			]
-		}
-	}
 	library("Elasticsearch", "7.17.0") {
->>>>>>> 8ae77659
 		group("org.elasticsearch") {
 			modules = [
 				"elasticsearch"
@@ -332,14 +263,7 @@
 			]
 		}
 	}
-<<<<<<< HEAD
 	library("Glassfish JAXB", "3.0.2") {
-=======
-	library("Glassfish JAXB", "2.3.6") {
-		prohibit("[3.0.0-M1,)") {
-			because "it uses the jakarta.* namespace"
-		}
->>>>>>> 8ae77659
 		group("org.glassfish.jaxb") {
 			modules = [
 				"codemodel",
@@ -406,14 +330,7 @@
 			]
 		}
 	}
-<<<<<<< HEAD
-	library("Hibernate", "5.6.4.Final") {
-=======
 	library("Hibernate", "5.6.5.Final") {
-		prohibit("[6.0.0.Alpha2,)") {
-			because "it uses the jakarta.* namespace"
-		}
->>>>>>> 8ae77659
 		group("org.hibernate") {
 			modules = [
 				"hibernate-c3p0",
@@ -433,14 +350,7 @@
 			]
 		}
 	}
-<<<<<<< HEAD
 	library("Hibernate Validator", "7.0.1.Final") {
-=======
-	library("Hibernate Validator", "6.2.2.Final") {
-		prohibit("[7.0.0.Alpha1,)") {
-			because "it uses the jakarta.* namespace"
-		}
->>>>>>> 8ae77659
 		group("org.hibernate.validator") {
 			modules = [
 				"hibernate-validator",
@@ -521,16 +431,6 @@
 			]
 		}
 	}
-<<<<<<< HEAD
-=======
-	library("Infinispan", "13.0.6.Final") {
-		group("org.infinispan") {
-			imports = [
-				"infinispan-bom"
-			]
-		}
-	}
->>>>>>> 8ae77659
 	library("InfluxDB Java", "2.22") {
 		group("org.influxdb") {
 			modules = [
@@ -735,38 +635,14 @@
 			]
 		}
 	}
-<<<<<<< HEAD
 	library("Jetty Reactive HTTPClient", "3.0.4") {
-=======
-	library("Jetty JSP", "2.2.0.v201112011158") {
-		group("org.eclipse.jetty.orbit") {
-			modules = [
-				"javax.servlet.jsp"
-			]
-		}
-	}
-	library("Jetty Reactive HTTPClient", "1.1.11") {
-		prohibit("[2,)") {
-			because "it uses the jakarta.* namespace"
-		}
->>>>>>> 8ae77659
 		group("org.eclipse.jetty") {
 			modules = [
 				"jetty-reactive-httpclient"
 			]
 		}
 	}
-<<<<<<< HEAD
 	library("Jetty", "11.0.7") {
-=======
-	library("Jetty", "9.4.45.v20220203") {
-		prohibit("[10.0.0-alpha0,)") {
-			because "it requires Java 11"
-		}
-		prohibit("[11.0.0-alpha0,)") {
-			because "it uses the jakarta.* namespace"
-		}
->>>>>>> 8ae77659
 		group("org.eclipse.jetty") {
 			imports = [
 				"jetty-bom"
@@ -780,37 +656,7 @@
 			]
 		}
 	}
-<<<<<<< HEAD
 	library("jOOQ", "3.16.2") {
-=======
-	library("Johnzon", "1.2.16") {
-		group("org.apache.johnzon") {
-			modules = [
-				"johnzon-core",
-				"johnzon-jaxrs",
-				"johnzon-jsonb",
-				"johnzon-jsonb-extras",
-				"johnzon-jsonschema",
-				"johnzon-mapper",
-				"johnzon-websocket"
-			]
-			plugins = [
-				"johnzon-maven-plugin"
-			]
-		}
-	}
-	library("Jolokia", "1.7.1") {
-		group("org.jolokia") {
-			modules = [
-				"jolokia-core"
-			]
-		}
-	}
-	library("jOOQ", "3.14.15") {
-		prohibit("[3.15.0,)") {
-			because "it requires Java 11"
-		}
->>>>>>> 8ae77659
 		group("org.jooq") {
 			modules = [
 				"jooq",
@@ -873,7 +719,7 @@
 			]
 		}
 	}
-	library("Kafka", "3.1.0") {
+	library("Kafka", "3.0.0") {
 		group("org.apache.kafka") {
 			modules = [
 				"connect-api",
@@ -1195,21 +1041,7 @@
 			]
 		}
 	}
-<<<<<<< HEAD
-	library("Postgresql", "42.3.1") {
-=======
-	library("Pooled JMS", "1.2.3") {
-		prohibit("[2.0.0,)") {
-			because "it requires Java 11"
-		}
-		group("org.messaginghub") {
-			modules = [
-				"pooled-jms"
-			]
-		}
-	}
 	library("Postgresql", "42.3.3") {
->>>>>>> 8ae77659
 		group("org.postgresql") {
 			modules = [
 				"postgresql"
@@ -1276,11 +1108,7 @@
 			]
 		}
 	}
-<<<<<<< HEAD
 	library("REST Assured", "4.5.0") {
-=======
-	library("REST Assured", "4.5.1") {
->>>>>>> 8ae77659
 		group("io.rest-assured") {
 			modules = [
 				"json-path",
@@ -1596,11 +1424,7 @@
 			]
 		}
 	}
-<<<<<<< HEAD
 	library("Thymeleaf", "3.1.0.M1") {
-=======
-	library("Thymeleaf", "3.0.15.RELEASE") {
->>>>>>> 8ae77659
 		group("org.thymeleaf") {
 			modules = [
 				"thymeleaf",
