--- conflicted
+++ resolved
@@ -1,9 +1,5 @@
 /*
-<<<<<<< HEAD
- * Copyright 2012-2018 the original author or authors.
-=======
  * Copyright 2012-2019 the original author or authors.
->>>>>>> c6c139d9
  *
  * Licensed under the Apache License, Version 2.0 (the "License");
  * you may not use this file except in compliance with the License.
@@ -45,8 +41,7 @@
 
 	@Test
 	public void classToSpyMustNotBeNull() {
-		assertThatIllegalArgumentException()
-				.isThrownBy(() -> new SpyDefinition(null, null, null, true, null))
+		assertThatIllegalArgumentException().isThrownBy(() -> new SpyDefinition(null, null, null, true, null))
 				.withMessageContaining("TypeToSpy must not be null");
 	}
 
@@ -84,33 +79,16 @@
 
 	@Test
 	public void createSpyWhenNullInstanceShouldThrowException() {
-<<<<<<< HEAD
-		SpyDefinition definition = new SpyDefinition("name", REAL_SERVICE_TYPE,
-				MockReset.BEFORE, true, null);
+		SpyDefinition definition = new SpyDefinition("name", REAL_SERVICE_TYPE, MockReset.BEFORE, true, null);
 		assertThatIllegalArgumentException().isThrownBy(() -> definition.createSpy(null))
 				.withMessageContaining("Instance must not be null");
-=======
-		SpyDefinition definition = new SpyDefinition("name", REAL_SERVICE_TYPE, MockReset.BEFORE, true, null);
-		this.thrown.expect(IllegalArgumentException.class);
-		this.thrown.expectMessage("Instance must not be null");
-		definition.createSpy(null);
->>>>>>> c6c139d9
 	}
 
 	@Test
 	public void createSpyWhenWrongInstanceShouldThrowException() {
-<<<<<<< HEAD
-		SpyDefinition definition = new SpyDefinition("name", REAL_SERVICE_TYPE,
-				MockReset.BEFORE, true, null);
-		assertThatIllegalArgumentException()
-				.isThrownBy(() -> definition.createSpy(new ExampleServiceCaller(null)))
+		SpyDefinition definition = new SpyDefinition("name", REAL_SERVICE_TYPE, MockReset.BEFORE, true, null);
+		assertThatIllegalArgumentException().isThrownBy(() -> definition.createSpy(new ExampleServiceCaller(null)))
 				.withMessageContaining("must be an instance of");
-=======
-		SpyDefinition definition = new SpyDefinition("name", REAL_SERVICE_TYPE, MockReset.BEFORE, true, null);
-		this.thrown.expect(IllegalArgumentException.class);
-		this.thrown.expectMessage("must be an instance of");
-		definition.createSpy(new ExampleServiceCaller(null));
->>>>>>> c6c139d9
 	}
 
 	@Test
